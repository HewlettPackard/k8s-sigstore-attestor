package k8s

import (
	"context"
	"crypto/tls"
	"crypto/x509"
	"encoding/json"
	"errors"
	"fmt"
	"io"
	"log"
	"net/http"
	"net/url"
	"os"
	"regexp"
	"strconv"
	"strings"
	"sync"
	"time"

	"github.com/andres-erbsen/clock"
	"github.com/hashicorp/go-hclog"
	"github.com/hashicorp/hcl"
<<<<<<< HEAD
	"github.com/sigstore/cosign/cmd/cosign/cli"
	"github.com/sigstore/cosign/cmd/cosign/cli/fulcio"
	"github.com/sigstore/cosign/pkg/cosign"
=======
	"github.com/sigstore/cosign/pkg/oci"
>>>>>>> 44531f91

	workloadattestorv1 "github.com/spiffe/spire-plugin-sdk/proto/spire/plugin/agent/workloadattestor/v1"
	configv1 "github.com/spiffe/spire-plugin-sdk/proto/spire/service/common/config/v1"
	"github.com/spiffe/spire/pkg/agent/common/cgroups"
	"github.com/spiffe/spire/pkg/agent/plugin/workloadattestor/k8s/sigstore"
	"github.com/spiffe/spire/pkg/common/catalog"
	"github.com/spiffe/spire/pkg/common/pemutil"
	"github.com/spiffe/spire/pkg/common/telemetry"
	"google.golang.org/grpc/codes"
	"google.golang.org/grpc/status"
	corev1 "k8s.io/api/core/v1"
)

const (
	pluginName               = "k8s"
	defaultMaxPollAttempts   = 60
	defaultPollRetryInterval = time.Millisecond * 500
	defaultSecureKubeletPort = 10250
	defaultKubeletCAPath     = "/var/run/secrets/kubernetes.io/serviceaccount/ca.crt"
	defaultTokenPath         = "/var/run/secrets/kubernetes.io/serviceaccount/token" //nolint: gosec // false positive
	defaultNodeNameEnv       = "MY_NODE_NAME"
	defaultReloadInterval    = time.Minute
)

type containerLookup int

const (
	containerInPod = iota
	containerNotInPod
)

func BuiltIn() catalog.BuiltIn {
	return builtin(New())
}

func builtin(p *Plugin) catalog.BuiltIn {
	return catalog.MakeBuiltIn(pluginName,
		workloadattestorv1.WorkloadAttestorPluginServer(p),
		configv1.ConfigServiceServer(p),
	)
}

// HCLConfig holds the configuration parsed from HCL
type HCLConfig struct {
	// KubeletReadOnlyPort defines the read only port for the kubelet
	// (typically 10255). This option is mutally exclusive with
	// KubeletSecurePort.
	KubeletReadOnlyPort int `hcl:"kubelet_read_only_port"`

	// KubeletSecurePort defines the secure port for the kubelet (typically
	// 10250). This option is mutually exclusive with KubeletReadOnlyPort.
	KubeletSecurePort int `hcl:"kubelet_secure_port"`

	// MaxPollAttempts is the maximum number of polling attempts for the
	// container hosting the workload process.
	MaxPollAttempts int `hcl:"max_poll_attempts"`

	// PollRetryInterval is the time in between polling attempts.
	PollRetryInterval string `hcl:"poll_retry_interval"`

	// KubeletCAPath is the path to the CA certificate for authenticating the
	// kubelet over the secure port. Required when using the secure port unless
	// SkipKubeletVerification is set. Defaults to the cluster trust bundle.
	KubeletCAPath string `hcl:"kubelet_ca_path"`

	// SkipKubeletVerification controls whether or not the plugin will
	// verify the certificate presented by the kubelet.
	SkipKubeletVerification bool `hcl:"skip_kubelet_verification"`

	// TokenPath is the path to the bearer token used to authenticate to the
	// secure port. Defaults to the default service account token path unless
	// PrivateKeyPath and CertificatePath are specified.
	TokenPath string `hcl:"token_path"`

	// CertificatePath is the path to a certificate key used for client
	// authentication with the kubelet. Must be used with PrivateKeyPath.
	CertificatePath string `hcl:"certificate_path"`

	// PrivateKeyPath is the path to a private key used for client
	// authentication with the kubelet. Must be used with CertificatePath.
	PrivateKeyPath string `hcl:"private_key_path"`

	// NodeNameEnv is the environment variable used to determine the node name
	// for contacting the kubelet. It defaults to "MY_NODE_NAME". If the
	// environment variable is not set, and NodeName is not specified, the
	// plugin will default to localhost (which requires host networking).
	NodeNameEnv string `hcl:"node_name_env"`

	// NodeName is the node name used when contacting the kubelet. If set, it
	// takes precedence over NodeNameEnv.
	NodeName string `hcl:"node_name"`

	// ReloadInterval controls how often TLS and token configuration is loaded
	// from the disk.
	ReloadInterval string `hcl:"reload_interval"`

	// RekorURL is the URL for the rekor server to use to verify signatures and public keys
	RekorURL string `hcl:"rekor_url"`
}

// k8sConfig holds the configuration distilled from HCL
type k8sConfig struct {
	Secure                  bool
	Port                    int
	MaxPollAttempts         int
	PollRetryInterval       time.Duration
	SkipKubeletVerification bool
	TokenPath               string
	CertificatePath         string
	PrivateKeyPath          string
	KubeletCAPath           string
	NodeName                string
	ReloadInterval          time.Duration
	RekorURL                string

	Client     *kubeletClient
	LastReload time.Time
}

type Plugin struct {
	workloadattestorv1.UnsafeWorkloadAttestorServer
	configv1.UnsafeConfigServer

	log    hclog.Logger
	fs     cgroups.FileSystem
	clock  clock.Clock
	getenv func(string) string

	mu     sync.RWMutex
	config *k8sConfig

	sigstore sigstore.Sigstore
}

func New() *Plugin {
	return &Plugin{
		fs:       cgroups.OSFileSystem{},
		clock:    clock.New(),
		getenv:   os.Getenv,
		sigstore: sigstore.New(),
	}
}

func (p *Plugin) SetLogger(log hclog.Logger) {
	p.log = log
}

func (p *Plugin) Attest(ctx context.Context, req *workloadattestorv1.AttestRequest) (*workloadattestorv1.AttestResponse, error) {
	config, err := p.getConfig()
	if err != nil {
		return nil, err
	}

	containerID, err := p.getContainerIDFromCGroups(req.Pid)
	if err != nil {
		return nil, err
	}

	// Not a Kubernetes pod
	if containerID == "" {
		return &workloadattestorv1.AttestResponse{}, nil
	}

	log := p.log.With(telemetry.ContainerID, containerID)

	// Poll pod information and search for the pod with the container. If
	// the pod is not found then delay for a little bit and try again.
	for attempt := 1; ; attempt++ {
		log = log.With(telemetry.Attempt, attempt)

		list, err := config.Client.GetPodList()
		if err != nil {
			return nil, err
		}

		for _, item := range list.Items {
			item := item
			status, lookup := lookUpContainerInPod(containerID, item.Status)
			switch lookup {
			case containerInPod:
				signatures, err := p.sigstore.FetchSignaturePayload(status.Image, p.config.RekorURL)
				if err != nil {
					log.Error("Error retrieving signature payload: ", err.Error())
				}
				return &workloadattestorv1.AttestResponse{
<<<<<<< HEAD
					SelectorValues: getSelectorValuesFromPodInfo(&item, status, signedPayload, p.sigstore),
=======
					SelectorValues: getSelectorValuesFromPodInfo(&item, status, signatures, p.sigstore),
>>>>>>> 44531f91
				}, nil
			case containerNotInPod:
			}
		}

		// if the container was not located after the maximum number of attempts then the search is over.
		if attempt >= config.MaxPollAttempts {
			log.Warn("Container id not found; giving up")
			return nil, status.Error(codes.DeadlineExceeded, "no selectors found after max poll attempts")
		}

		// wait a bit for containers to initialize before trying again.
		log.Warn("Container id not found", telemetry.RetryInterval, config.PollRetryInterval)

		select {
		case <-p.clock.After(config.PollRetryInterval):
		case <-ctx.Done():
			return nil, status.Errorf(codes.Canceled, "no selectors found: %v", ctx.Err())
		}
	}
}

func (p *Plugin) Configure(ctx context.Context, req *configv1.ConfigureRequest) (resp *configv1.ConfigureResponse, err error) {
	// Parse HCL config payload into config struct
	config := new(HCLConfig)
	if err := hcl.Decode(config, req.HclConfiguration); err != nil {
		return nil, status.Errorf(codes.InvalidArgument, "unable to decode configuration: %v", err)
	}

	// Determine max poll attempts with default
	maxPollAttempts := config.MaxPollAttempts
	if maxPollAttempts <= 0 {
		maxPollAttempts = defaultMaxPollAttempts
	}

	// Determine poll retry interval with default
	var pollRetryInterval time.Duration
	if config.PollRetryInterval != "" {
		pollRetryInterval, err = time.ParseDuration(config.PollRetryInterval)
		if err != nil {
			return nil, status.Errorf(codes.InvalidArgument, "unable to parse poll retry interval: %v", err)
		}
	}
	if pollRetryInterval <= 0 {
		pollRetryInterval = defaultPollRetryInterval
	}

	// Determine reload interval
	var reloadInterval time.Duration
	if config.ReloadInterval != "" {
		reloadInterval, err = time.ParseDuration(config.ReloadInterval)
		if err != nil {
			return nil, status.Errorf(codes.InvalidArgument, "unable to parse reload interval: %v", err)
		}
	}
	if reloadInterval <= 0 {
		reloadInterval = defaultReloadInterval
	}

	// Determine which kubelet port to hit. Default to the secure port if none
	// is specified (this is backwards compatible because the read-only-port
	// config value has always been required, so it should already be set in
	// existing configurations that rely on it).
	if config.KubeletSecurePort > 0 && config.KubeletReadOnlyPort > 0 {
		return nil, status.Error(codes.InvalidArgument, "cannot use both the read-only and secure port")
	}
	port := config.KubeletReadOnlyPort
	secure := false
	if port <= 0 {
		port = config.KubeletSecurePort
		secure = true
	}
	if port <= 0 {
		port = defaultSecureKubeletPort
		secure = true
	}

	// Determine the node name
	nodeName := p.getNodeName(config.NodeName, config.NodeNameEnv)

	// Configure the kubelet client
	c := &k8sConfig{
		Secure:                  secure,
		Port:                    port,
		MaxPollAttempts:         maxPollAttempts,
		PollRetryInterval:       pollRetryInterval,
		SkipKubeletVerification: config.SkipKubeletVerification,
		TokenPath:               config.TokenPath,
		CertificatePath:         config.CertificatePath,
		PrivateKeyPath:          config.PrivateKeyPath,
		KubeletCAPath:           config.KubeletCAPath,
		NodeName:                nodeName,
		ReloadInterval:          reloadInterval,
		RekorURL:                config.RekorURL,
	}
	if err := p.reloadKubeletClient(c); err != nil {
		return nil, err
	}

	// Set the config
	p.setConfig(c)
	return &configv1.ConfigureResponse{}, nil
}

func (p *Plugin) setConfig(config *k8sConfig) {
	p.mu.Lock()
	defer p.mu.Unlock()
	p.config = config
}

func (p *Plugin) getConfig() (*k8sConfig, error) {
	p.mu.RLock()
	defer p.mu.RUnlock()

	if p.config == nil {
		return nil, status.Error(codes.FailedPrecondition, "not configured")
	}
	if err := p.reloadKubeletClient(p.config); err != nil {
		p.log.Warn("Unable to load kubelet client", "err", err)
	}
	return p.config, nil
}

func (p *Plugin) getContainerIDFromCGroups(pid int32) (string, error) {
	cgroups, err := cgroups.GetCgroups(pid, p.fs)
	if err != nil {
		return "", status.Errorf(codes.Internal, "unable to obtain cgroups: %v", err)
	}

	return getContainerIDFromCGroups(cgroups)
}

func (p *Plugin) reloadKubeletClient(config *k8sConfig) (err error) {
	// The insecure client only needs to be loaded once.
	if !config.Secure {
		if config.Client == nil {
			config.Client = &kubeletClient{
				URL: url.URL{
					Scheme: "http",
					Host:   fmt.Sprintf("127.0.0.1:%d", config.Port),
				},
			}
		}
		return nil
	}

	// Is the client still fresh?
	if config.Client != nil && p.clock.Now().Sub(config.LastReload) < config.ReloadInterval {
		return nil
	}

	tlsConfig := &tls.Config{
		InsecureSkipVerify: config.SkipKubeletVerification, //nolint: gosec // intentionally configurable
	}

	var rootCAs *x509.CertPool
	if !config.SkipKubeletVerification {
		rootCAs, err = p.loadKubeletCA(config.KubeletCAPath)
		if err != nil {
			return err
		}
	}

	switch {
	case config.SkipKubeletVerification:

	// When contacting the kubelet over localhost, skip the hostname validation.
	// Unfortunately Go does not make this straightforward. We disable
	// verification but supply a VerifyPeerCertificate that will be called
	// with the raw kubelet certs that we can verify directly.
	case config.NodeName == "":
		tlsConfig.InsecureSkipVerify = true
		tlsConfig.VerifyPeerCertificate = func(rawCerts [][]byte, _ [][]*x509.Certificate) error {
			var certs []*x509.Certificate
			for _, rawCert := range rawCerts {
				cert, err := x509.ParseCertificate(rawCert)
				if err != nil {
					return err
				}
				certs = append(certs, cert)
			}

			// this is improbable.
			if len(certs) == 0 {
				return errors.New("no certs presented by kubelet")
			}

			_, err := certs[0].Verify(x509.VerifyOptions{
				Roots:         rootCAs,
				Intermediates: newCertPool(certs[1:]),
			})
			return err
		}
	default:
		tlsConfig.RootCAs = rootCAs
	}

	var token string
	switch {
	case config.CertificatePath != "" && config.PrivateKeyPath != "":
		kp, err := p.loadX509KeyPair(config.CertificatePath, config.PrivateKeyPath)
		if err != nil {
			return err
		}
		tlsConfig.Certificates = append(tlsConfig.Certificates, *kp)
	case config.CertificatePath != "" && config.PrivateKeyPath == "":
		return status.Error(codes.InvalidArgument, "the private key path is required with the certificate path")
	case config.CertificatePath == "" && config.PrivateKeyPath != "":
		return status.Error(codes.InvalidArgument, "the certificate path is required with the private key path")
	case config.CertificatePath == "" && config.PrivateKeyPath == "":
		token, err = p.loadToken(config.TokenPath)
		if err != nil {
			return err
		}
	}

	host := config.NodeName
	if host == "" {
		host = "127.0.0.1"
	}

	config.Client = &kubeletClient{
		Transport: &http.Transport{
			TLSClientConfig: tlsConfig,
		},
		URL: url.URL{
			Scheme: "https",
			Host:   fmt.Sprintf("%s:%d", host, config.Port),
		},
		Token: token,
	}
	config.LastReload = p.clock.Now()
	return nil
}

func (p *Plugin) loadKubeletCA(path string) (*x509.CertPool, error) {
	if path == "" {
		path = defaultKubeletCAPath
	}
	caPEM, err := p.readFile(path)
	if err != nil {
		return nil, status.Errorf(codes.InvalidArgument, "unable to load kubelet CA: %v", err)
	}
	certs, err := pemutil.ParseCertificates(caPEM)
	if err != nil {
		return nil, status.Errorf(codes.InvalidArgument, "unable to parse kubelet CA: %v", err)
	}

	return newCertPool(certs), nil
}

func (p *Plugin) loadX509KeyPair(cert, key string) (*tls.Certificate, error) {
	certPEM, err := p.readFile(cert)
	if err != nil {
		return nil, status.Errorf(codes.InvalidArgument, "unable to load certificate: %v", err)
	}
	keyPEM, err := p.readFile(key)
	if err != nil {
		return nil, status.Errorf(codes.InvalidArgument, "unable to load private key: %v", err)
	}
	kp, err := tls.X509KeyPair(certPEM, keyPEM)
	if err != nil {
		return nil, status.Errorf(codes.InvalidArgument, "unable to load keypair: %v", err)
	}
	return &kp, nil
}

func (p *Plugin) loadToken(path string) (string, error) {
	if path == "" {
		path = defaultTokenPath
	}
	token, err := p.readFile(path)
	if err != nil {
		return "", status.Errorf(codes.InvalidArgument, "unable to load token: %v", err)
	}
	return strings.TrimSpace(string(token)), nil
}

// readFile reads the contents of a file through the filesystem interface
func (p *Plugin) readFile(path string) ([]byte, error) {
	f, err := p.fs.Open(path)
	if err != nil {
		return nil, err
	}
	defer f.Close()
	return io.ReadAll(f)
}

func (p *Plugin) getNodeName(name string, env string) string {
	switch {
	case name != "":
		return name
	case env != "":
		return p.getenv(env)
	default:
		return p.getenv(defaultNodeNameEnv)
	}
}

type kubeletClient struct {
	Transport *http.Transport
	URL       url.URL
	Token     string
}

func (c *kubeletClient) GetPodList() (*corev1.PodList, error) {
	url := c.URL
	url.Path = "/pods"
	req, err := http.NewRequest("GET", url.String(), nil)
	if err != nil {
		return nil, status.Errorf(codes.Internal, "unable to create request: %v", err)
	}
	if c.Token != "" {
		req.Header.Set("Authorization", "Bearer "+c.Token)
	}

	client := &http.Client{}
	if c.Transport != nil {
		client.Transport = c.Transport
	}
	resp, err := client.Do(req)
	if err != nil {
		return nil, status.Errorf(codes.Internal, "unable to perform request: %v", err)
	}
	defer resp.Body.Close()

	if resp.StatusCode != http.StatusOK {
		return nil, status.Errorf(codes.Internal, "unexpected status code on pods response: %d %s", resp.StatusCode, tryRead(resp.Body))
	}

	out := new(corev1.PodList)
	if err := json.NewDecoder(resp.Body).Decode(out); err != nil {
		return nil, status.Errorf(codes.Internal, "unable to decode kubelet response: %v", err)
	}

	return out, nil
}

func getContainerIDFromCGroups(cgroups []cgroups.Cgroup) (string, error) {
	var containerID string
	for _, cgroup := range cgroups {
		candidate, ok := getContainerIDFromCGroupPath(cgroup.GroupPath)
		switch {
		case !ok:
			// Cgroup did not contain a container ID.
			continue
		case containerID == "":
			// This is the first container ID found so far.
			containerID = candidate
		case containerID != candidate:
			// More than one container ID found in the cgroups.
			return "", status.Errorf(codes.FailedPrecondition, "multiple container IDs found in cgroups (%s, %s)",
				containerID, candidate)
		}
	}

	return containerID, nil
}

// containerIDRe is the regex used to parse out the container ID from a cgroup
// name. It assumes that any ".scope" suffix has been trimmed off beforehand.
var containerIDRe = regexp.MustCompile(`` +
	// "kubepods" surrounded by punctuation
	`[[:punct:]]kubepods[[:punct:]]` +
	// zero or more punctuation separated "segments" (e.g. "burstable-")
	`(?:[[:^punct:]]+[[:punct:]])*` +
	// "pod"-prefixed Pod UUID (with punctuation separated groups) followed by punctuation
	`pod[[:xdigit:]]{8}[[:punct:]][[:xdigit:]]{4}[[:punct:]][[:xdigit:]]{4}[[:punct:]][[:xdigit:]]{4}[[:punct:]][[:xdigit:]]{12}[[:punct:]]` +
	// zero or more punctuation separated "segments" (e.g. "docker-")
	`(?:[[:^punct:]]+[[:punct:]])*` +
	// non-punctuation end of string, i.e., the container ID
	`([[:^punct:]]+)$`)

func getContainerIDFromCGroupPath(cgroupPath string) (string, bool) {
	// We are only interested in kube pods entries, for example:
	// - /kubepods/burstable/pod2c48913c-b29f-11e7-9350-020968147796/9bca8d63d5fa610783847915bcff0ecac1273e5b4bed3f6fa1b07350e0135961
	// - /docker/8d461fa5765781bcf5f7eb192f101bc3103d4b932e26236f43feecfa20664f96/kubepods/besteffort/poddaa5c7ee-3484-4533-af39-3591564fd03e/aff34703e5e1f89443e9a1bffcc80f43f74d4808a2dd22c8f88c08547b323934
	// - /kubepods.slice/kubepods-burstable.slice/kubepods-burstable-pod2c48913c-b29f-11e7-9350-020968147796.slice/docker-9bca8d63d5fa610783847915bcff0ecac1273e5b4bed3f6fa1b07350e0135961.scope
	// - /kubepods-besteffort-pod72f7f152_440c_66ac_9084_e0fc1d8a910c.slice:cri-containerd:b2a102854b4969b2ce98dc329c86b4fb2b06e4ad2cc8da9d8a7578c9cd2004a2"

	// First trim off any .scope suffix. This allows for a cleaner regex since
	// we don't have to muck with greediness. TrimSuffix is no-copy so this
	// is cheap.
	cgroupPath = strings.TrimSuffix(cgroupPath, ".scope")

	matches := containerIDRe.FindStringSubmatch(cgroupPath)
	if matches != nil {
		return matches[1], true
	}
	return "", false
}

func lookUpContainerInPod(containerID string, status corev1.PodStatus) (*corev1.ContainerStatus, containerLookup) {
	for _, status := range status.ContainerStatuses {
		// TODO: should we be keying off of the status or is the lack of a
		// container id sufficient to know the container is not ready?
		if status.ContainerID == "" {
			continue
		}

		containerURL, err := url.Parse(status.ContainerID)
		if err != nil {
			log.Printf("Malformed container id %q: %v", status.ContainerID, err)
			continue
		}

		if containerID == containerURL.Host {
			return &status, containerInPod
		}
	}

	for _, status := range status.InitContainerStatuses {
		// TODO: should we be keying off of the status or is the lack of a
		// container id sufficient to know the container is not ready?
		if status.ContainerID == "" {
			continue
		}

		containerURL, err := url.Parse(status.ContainerID)
		if err != nil {
			log.Printf("Malformed container id %q: %v", status.ContainerID, err)
			continue
		}

		if containerID == containerURL.Host {
			return &status, containerInPod
		}
	}

	return nil, containerNotInPod
}

func getPodImageIdentifiers(containerStatusArray []corev1.ContainerStatus) map[string]bool {
	// Map is used purely to exclude duplicate selectors, value is unused.
	podImages := make(map[string]bool)
	// Note that for each pod image we generate *2* matching selectors.
	// This is to support matching against ImageID, which has a SHA
	// docker.io/envoyproxy/envoy-alpine@sha256:bf862e5f5eca0a73e7e538224578c5cf867ce2be91b5eaed22afc153c00363eb
	// as well as
	// docker.io/envoyproxy/envoy-alpine:v1.16.0, which does not,
	// while also maintaining backwards compatibility and allowing for dynamic workload registration (k8s operator)
	// when the SHA is not yet known (e.g. before the image pull is initiated at workload creation time)
	// More info here: https://github.com/spiffe/spire/issues/2026
	for _, status := range containerStatusArray {
		podImages[status.ImageID] = true
		podImages[status.Image] = true
	}
	return podImages
}

<<<<<<< HEAD
func getSelectorValuesFromPodInfo(pod *corev1.Pod, status *corev1.ContainerStatus, signedPayload []cosign.SignedPayload, sigstore sigstore.Sigstore) []string {
	podImageIdentifiers := getPodImageIdentifiers(pod.Status.ContainerStatuses)
	podInitImageIdentifiers := getPodImageIdentifiers(pod.Status.InitContainerStatuses)
	containerImageIdentifiers := getPodImageIdentifiers([]corev1.ContainerStatus{*status})
	selectorOfSignedImage := sigstore.ExtractselectorOfSignedImage(signedPayload)
=======
func getSelectorValuesFromPodInfo(pod *corev1.Pod, status *corev1.ContainerStatus, signatures []oci.Signature, sigstore sigstore.Sigstore) []string {
	podImageIdentifiers := getPodImageIdentifiers(pod.Status.ContainerStatuses)
	podInitImageIdentifiers := getPodImageIdentifiers(pod.Status.InitContainerStatuses)
	containerImageIdentifiers := getPodImageIdentifiers([]corev1.ContainerStatus{*status})
	selectorOfSignedImage := sigstore.ExtractselectorOfSignedImage(signatures)
>>>>>>> 44531f91

	selectorValues := []string{
		fmt.Sprintf("sa:%s", pod.Spec.ServiceAccountName),
		fmt.Sprintf("ns:%s", pod.Namespace),
		fmt.Sprintf("node-name:%s", pod.Spec.NodeName),
		fmt.Sprintf("pod-uid:%s", pod.UID),
		fmt.Sprintf("pod-name:%s", pod.Name),
		fmt.Sprintf("container-name:%s", status.Name),
		fmt.Sprintf("pod-image-count:%s", strconv.Itoa(len(pod.Status.ContainerStatuses))),
		fmt.Sprintf("pod-init-image-count:%s", strconv.Itoa(len(pod.Status.InitContainerStatuses))),
	}

	for containerImage := range containerImageIdentifiers {
		selectorValues = append(selectorValues, fmt.Sprintf("container-image:%s", containerImage))
	}
	for podImage := range podImageIdentifiers {
		selectorValues = append(selectorValues, fmt.Sprintf("pod-image:%s", podImage))
	}
	for podInitImage := range podInitImageIdentifiers {
		selectorValues = append(selectorValues, fmt.Sprintf("pod-init-image:%s", podInitImage))
	}

	for k, v := range pod.Labels {
		selectorValues = append(selectorValues, fmt.Sprintf("pod-label:%s:%s", k, v))
	}
	for _, ownerReference := range pod.OwnerReferences {
		selectorValues = append(selectorValues, fmt.Sprintf("pod-owner:%s:%s", ownerReference.Kind, ownerReference.Name))
		selectorValues = append(selectorValues, fmt.Sprintf("pod-owner-uid:%s:%s", ownerReference.Kind, ownerReference.UID))
	}

	if selectorOfSignedImage != "" {
		selectorValues = append(selectorValues, fmt.Sprintf("image-signature-subject:%s", selectorOfSignedImage))
	}

	return selectorValues
}

func tryRead(r io.Reader) string {
	buf := make([]byte, 1024)
	n, _ := r.Read(buf)
	return string(buf[:n])
}

func newCertPool(certs []*x509.Certificate) *x509.CertPool {
	certPool := x509.NewCertPool()
	for _, cert := range certs {
		certPool.AddCert(cert)
	}
	return certPool
<<<<<<< HEAD
}

func getSignaturePayload(imageName string) ([]cosign.SignedPayload, error) {
	config := new(HCLConfig)
	ref, err := name.ParseReference(imageName)
	if err != nil {
		message := fmt.Sprint("Error parsing the image reference: ", err.Error())
		return nil, errors.New(message)
	}

	ctx := context.Background()
	co := &cosign.CheckOpts{}
	co.RekorURL = config.RekorURL
	co.RootCerts = fulcio.GetRoots()

	sigRepo, err := cli.TargetRepositoryForImage(ref)
	if err != nil {
		message := fmt.Sprint("TargetRepositoryForImage returned error: ", err.Error())
		return nil, errors.New(message)
	}
	co.SignatureRepo = sigRepo

	verified, err := cosign.Verify(ctx, ref, co)

	if err != nil {
		message := fmt.Sprint("Error verifying signature: ", err.Error())
		return nil, errors.New(message)
	}
	return verified, nil
=======
>>>>>>> 44531f91
}<|MERGE_RESOLUTION|>--- conflicted
+++ resolved
@@ -21,13 +21,7 @@
 	"github.com/andres-erbsen/clock"
 	"github.com/hashicorp/go-hclog"
 	"github.com/hashicorp/hcl"
-<<<<<<< HEAD
-	"github.com/sigstore/cosign/cmd/cosign/cli"
-	"github.com/sigstore/cosign/cmd/cosign/cli/fulcio"
-	"github.com/sigstore/cosign/pkg/cosign"
-=======
 	"github.com/sigstore/cosign/pkg/oci"
->>>>>>> 44531f91
 
 	workloadattestorv1 "github.com/spiffe/spire-plugin-sdk/proto/spire/plugin/agent/workloadattestor/v1"
 	configv1 "github.com/spiffe/spire-plugin-sdk/proto/spire/service/common/config/v1"
@@ -213,11 +207,7 @@
 					log.Error("Error retrieving signature payload: ", err.Error())
 				}
 				return &workloadattestorv1.AttestResponse{
-<<<<<<< HEAD
-					SelectorValues: getSelectorValuesFromPodInfo(&item, status, signedPayload, p.sigstore),
-=======
 					SelectorValues: getSelectorValuesFromPodInfo(&item, status, signatures, p.sigstore),
->>>>>>> 44531f91
 				}, nil
 			case containerNotInPod:
 			}
@@ -668,19 +658,11 @@
 	return podImages
 }
 
-<<<<<<< HEAD
-func getSelectorValuesFromPodInfo(pod *corev1.Pod, status *corev1.ContainerStatus, signedPayload []cosign.SignedPayload, sigstore sigstore.Sigstore) []string {
-	podImageIdentifiers := getPodImageIdentifiers(pod.Status.ContainerStatuses)
-	podInitImageIdentifiers := getPodImageIdentifiers(pod.Status.InitContainerStatuses)
-	containerImageIdentifiers := getPodImageIdentifiers([]corev1.ContainerStatus{*status})
-	selectorOfSignedImage := sigstore.ExtractselectorOfSignedImage(signedPayload)
-=======
 func getSelectorValuesFromPodInfo(pod *corev1.Pod, status *corev1.ContainerStatus, signatures []oci.Signature, sigstore sigstore.Sigstore) []string {
 	podImageIdentifiers := getPodImageIdentifiers(pod.Status.ContainerStatuses)
 	podInitImageIdentifiers := getPodImageIdentifiers(pod.Status.InitContainerStatuses)
 	containerImageIdentifiers := getPodImageIdentifiers([]corev1.ContainerStatus{*status})
 	selectorOfSignedImage := sigstore.ExtractselectorOfSignedImage(signatures)
->>>>>>> 44531f91
 
 	selectorValues := []string{
 		fmt.Sprintf("sa:%s", pod.Spec.ServiceAccountName),
@@ -730,36 +712,4 @@
 		certPool.AddCert(cert)
 	}
 	return certPool
-<<<<<<< HEAD
-}
-
-func getSignaturePayload(imageName string) ([]cosign.SignedPayload, error) {
-	config := new(HCLConfig)
-	ref, err := name.ParseReference(imageName)
-	if err != nil {
-		message := fmt.Sprint("Error parsing the image reference: ", err.Error())
-		return nil, errors.New(message)
-	}
-
-	ctx := context.Background()
-	co := &cosign.CheckOpts{}
-	co.RekorURL = config.RekorURL
-	co.RootCerts = fulcio.GetRoots()
-
-	sigRepo, err := cli.TargetRepositoryForImage(ref)
-	if err != nil {
-		message := fmt.Sprint("TargetRepositoryForImage returned error: ", err.Error())
-		return nil, errors.New(message)
-	}
-	co.SignatureRepo = sigRepo
-
-	verified, err := cosign.Verify(ctx, ref, co)
-
-	if err != nil {
-		message := fmt.Sprint("Error verifying signature: ", err.Error())
-		return nil, errors.New(message)
-	}
-	return verified, nil
-=======
->>>>>>> 44531f91
 }